from __future__ import annotations

import copy
import json

import pandas as pd
from pandas.testing import assert_frame_equal

<<<<<<< HEAD
from vaannotate.vaannotate_ai_backend import (
    experiments,
    orchestrator as orchestrator_module,
    project_experiments,
)
=======
from vaannotate.vaannotate_ai_backend import experiments, project_experiments
>>>>>>> abc666f0


class _DummyResult:
    def __init__(self, df: pd.DataFrame):
        self.dataframe = df
        self.artifacts = {}
        self.outdir = None


def test_run_project_inference_experiments_applies_configs(monkeypatch, tmp_path):
    captured: dict[str, object] = {}

    notes_df = pd.DataFrame(
        [
            {"doc_id": "1", "patient_icn": "p1", "text": "Note A"},
            {"doc_id": "2", "patient_icn": "p2", "text": "Note B"},
        ]
    )
    ann_df = pd.DataFrame(
        [
            {"unit_id": "1", "label_id": "l1", "label_value": "yes"},
            {"unit_id": "2", "label_id": "l1", "label_value": "no"},
        ]
    )

    def _fake_export_inputs_from_repo(
        project_root, pheno_id, prior_rounds, *, corpus_record, corpus_id, corpus_path
    ):
        captured["export_inputs"] = {
            "project_root": project_root,
            "pheno_id": pheno_id,
            "prior_rounds": list(prior_rounds),
            "corpus_id": corpus_id,
            "corpus_path": corpus_path,
        }
        return notes_df, ann_df

    def _fake_load_label_config_bundle(
        project_root, pheno_id, labelset_id, prior_rounds, *, overrides=None
    ):
        captured["label_config_bundle"] = {
            "project_root": project_root,
            "pheno_id": pheno_id,
            "labelset_id": labelset_id,
            "prior_rounds": list(prior_rounds),
            "overrides": overrides,
        }
        return {"bundle": True}

    def _fake_session_from_env(paths, config):
        captured["session_config"] = {
            "backend": config.llm.backend,
            "llm_temperature": config.llm.temperature,
            "rag_chunk_size": config.rag.chunk_size,
            "embed_model_name": getattr(config.models, "embed_model_name", None),
            "rerank_model_name": getattr(config.models, "rerank_model_name", None),
        }
        captured["session_paths"] = paths
        return "session"

    def _fake_run_inference_experiments(**kwargs):
        captured["run_kwargs"] = kwargs
        df = pd.DataFrame(
            [
                {"unit_id": "1", "label_id": "l1", "prediction_value": "yes"},
                {"unit_id": "2", "label_id": "l1", "prediction_value": "no"},
            ]
        )
        return {"baseline": _DummyResult(df)}

    monkeypatch.setattr(
        project_experiments, "export_inputs_from_repo", _fake_export_inputs_from_repo
    )
    monkeypatch.setattr(
        project_experiments, "_load_label_config_bundle", _fake_load_label_config_bundle
    )
    monkeypatch.setattr(
        project_experiments.BackendSession, "from_env", staticmethod(_fake_session_from_env)
    )
    monkeypatch.setattr(
        project_experiments, "run_inference_experiments", _fake_run_inference_experiments
    )

    base_overrides = {
        "llm": {"backend": "azure", "temperature": 0.9},
        "rag": {"chunk_size": 321},
        "label_config": {"prompt": "custom"},
        "embedding_model_dir": "/models/embed",
        "reranker_model_dir": "/models/rerank",
    }
    sweeps = {"baseline": {"llm": {"temperature": 0.2}}}

    results, gold_df = project_experiments.run_project_inference_experiments(
        project_root=tmp_path,
        pheno_id="pheno1",
        prior_rounds=[1],
        labelset_id="ls1",
        phenotype_level="single_doc",
        sweeps=sweeps,
        base_outdir=tmp_path / "out",
        corpus_id="corp1",
        corpus_path=None,
        cfg_overrides_base=base_overrides,
    )

    assert gold_df.shape == (2, 3)
    assert isinstance(results.get("baseline"), _DummyResult)

    assert captured["export_inputs"] == {
        "project_root": tmp_path,
        "pheno_id": "pheno1",
        "prior_rounds": [1],
        "corpus_id": "corp1",
        "corpus_path": None,
    }
    assert captured["label_config_bundle"]["overrides"] == {"prompt": "custom"}

    assert captured["session_config"] == {
        "backend": "azure",
        "llm_temperature": 0.9,
        "rag_chunk_size": 321,
        "embed_model_name": "/models/embed",
        "rerank_model_name": "/models/rerank",
    }

    merged_sweep = captured["run_kwargs"]["sweeps"]["baseline"]
    assert merged_sweep["llm"]["temperature"] == 0.2
    assert merged_sweep["llm"]["backend"] == "azure"
    assert merged_sweep["rag"]["chunk_size"] == 321
    assert merged_sweep["label_config"] == {"prompt": "custom"}
    assert merged_sweep["models"]["embed_model_name"] == "/models/embed"
    assert merged_sweep["models"]["rerank_model_name"] == "/models/rerank"

    normalized_sweep = captured["run_kwargs"]["normalized_sweeps"]["baseline"]
    assert normalized_sweep["llm"]["temperature"] == 0.2
    assert normalized_sweep["rag"]["chunk_size"] == 321
    assert normalized_sweep["models"]["embed_model_name"] == "/models/embed"
    assert normalized_sweep["models"]["rerank_model_name"] == "/models/rerank"

    sweep_cfg = captured["run_kwargs"]["sweep_cfgs"]["baseline"]
    assert sweep_cfg.llm.backend == "azure"
    assert sweep_cfg.llm.temperature == 0.2
    assert sweep_cfg.rag.chunk_size == 321
    assert getattr(sweep_cfg.models, "embed_model_name") == "/models/embed"
    assert getattr(sweep_cfg.models, "rerank_model_name") == "/models/rerank"

    assert captured["run_kwargs"]["unit_ids"] == ["1", "2"]
    metrics_path = tmp_path / "out" / "baseline" / "metrics.json"
    assert metrics_path.exists()

    base_out = tmp_path / "out"
    gold_path = base_out / "gold_labels.parquet"
    collated_path = base_out / "experiments_predictions.parquet"
    summary_path = base_out / "experiments_metrics.json"

    assert gold_path.exists()
    assert collated_path.exists()
    assert summary_path.exists()

    data = json.loads(metrics_path.read_text(encoding="utf-8"))
    assert "global" in data
    assert "labels" in data
    assert isinstance(data["labels"], dict)
    assert "l1" in data["labels"]
    assert 0.0 <= data["global"].get("overall_accuracy", 0.0) <= 1.0

    summary = json.loads(summary_path.read_text(encoding="utf-8"))
    assert "sweeps" in summary
    assert "baseline" in summary["sweeps"]


def test_run_project_inference_experiments_passes_prior_annotations(monkeypatch, tmp_path):
    captured: dict[str, object] = {}

    notes_df = pd.DataFrame(
        [
            {"doc_id": "1", "patient_icn": "p1", "text": "Note A"},
            {"doc_id": "2", "patient_icn": "p2", "text": "Note B"},
        ]
    )
    ann_df = pd.DataFrame(
        [
            {"unit_id": "1", "label_id": "l1", "label_value": "yes", "labelset_id": "ls1"},
            {"unit_id": "2", "label_id": "l1", "label_value": "no", "labelset_id": "ls1"},
        ]
    )

    def _fake_export_inputs_from_repo(*args, **kwargs):
        captured["export_inputs"] = {"args": args, "kwargs": kwargs}
        return notes_df.copy(), ann_df.copy()

    def _fake_load_label_config_bundle(*_args, **_kwargs):
        return {"bundle": True}

    def _fake_session_from_env(paths, config):
        captured["session_paths"] = paths
        captured["session_config"] = config
        return "session"

    def _fake_run_inference_experiments(**kwargs):
        captured["run_kwargs"] = kwargs
        df = pd.DataFrame(
            [
                {"unit_id": "1", "label_id": "l1", "prediction_value": "yes"},
                {"unit_id": "2", "label_id": "l1", "prediction_value": "no"},
            ]
        )
        return {"baseline": _DummyResult(df)}

    monkeypatch.setattr(
        project_experiments, "export_inputs_from_repo", _fake_export_inputs_from_repo
    )
    monkeypatch.setattr(
        project_experiments, "_load_label_config_bundle", _fake_load_label_config_bundle
    )
    monkeypatch.setattr(
        project_experiments.BackendSession, "from_env", staticmethod(_fake_session_from_env)
    )
    monkeypatch.setattr(
        project_experiments, "run_inference_experiments", _fake_run_inference_experiments
    )

    results, gold_df = project_experiments.run_project_inference_experiments(
        project_root=tmp_path,
        pheno_id="pheno1",
        prior_rounds=[1, 2],
        labelset_id="ls1",
        phenotype_level="single_doc",
        sweeps={"baseline": {}},
        base_outdir=tmp_path / "out",
        corpus_id=None,
        corpus_path=None,
        cfg_overrides_base=None,
    )

    assert isinstance(results.get("baseline"), _DummyResult)
    assert gold_df.shape == (2, 3)
    assert list(gold_df["unit_id"]) == ["1", "2"]
    assert_frame_equal(captured["run_kwargs"]["ann_df"].reset_index(drop=True), ann_df)
    assert captured["run_kwargs"]["unit_ids"] == ["1", "2"]


def test_run_project_inference_experiments_rebuilds_sessions_for_backend_overrides(
    monkeypatch, tmp_path
):
    notes_df = pd.DataFrame(
        [
            {"doc_id": "1", "patient_icn": "p1", "text": "Note A"},
            {"doc_id": "2", "patient_icn": "p2", "text": "Note B"},
        ]
    )
    ann_df = pd.DataFrame(
        [
            {"unit_id": "1", "label_id": "l1", "label_value": "yes"},
            {"unit_id": "2", "label_id": "l1", "label_value": "no"},
        ]
    )

    monkeypatch.setattr(
        project_experiments, "export_inputs_from_repo", lambda *_, **__: (notes_df, ann_df)
    )
    monkeypatch.setattr(
        project_experiments, "_load_label_config_bundle", lambda *_, **__: {"bundle": True}
    )

    def _fail_shared_session(*_args, **_kwargs):
        raise AssertionError("Shared session should not be created for backend overrides")

    monkeypatch.setattr(
        project_experiments.BackendSession, "from_env", staticmethod(_fail_shared_session)
    )

    captured: dict[str, object] = {}

    def _stub_run_inference_experiments(**kwargs):
        captured.update(kwargs)
        df = pd.DataFrame(
            [
                {"unit_id": "1", "label_id": "l1", "prediction_value": "yes"},
                {"unit_id": "2", "label_id": "l1", "prediction_value": "no"},
            ]
        )
        return {"raggy": _DummyResult(df)}

    monkeypatch.setattr(
        project_experiments, "run_inference_experiments", _stub_run_inference_experiments
    )

    sweeps = {"raggy": {"rag": {"chunk_size": 11}}}

    results, gold_df = project_experiments.run_project_inference_experiments(
        project_root=tmp_path,
        pheno_id="pheno1",
        prior_rounds=[1],
        labelset_id="ls1",
        phenotype_level="single_doc",
        sweeps=sweeps,
        base_outdir=tmp_path / "out",
        corpus_id=None,
        corpus_path=None,
        cfg_overrides_base=None,
    )

    assert isinstance(results.get("raggy"), _DummyResult)
    assert gold_df.shape == (2, 3)
    assert captured.get("session") is None


def test_inference_experiments_rag_overrides_disable_shared_session(
    monkeypatch, tmp_path
):
    notes_df = pd.DataFrame(
        [
            {"doc_id": "1", "patient_icn": "p1", "text": "Note A"},
            {"doc_id": "2", "patient_icn": "p2", "text": "Note B"},
        ]
    )
    ann_df = pd.DataFrame(
        [
            {"unit_id": "1", "label_id": "l1", "label_value": "yes"},
            {"unit_id": "2", "label_id": "l1", "label_value": "no"},
        ]
    )

    monkeypatch.setattr(
        project_experiments, "export_inputs_from_repo", lambda *_, **__: (notes_df, ann_df)
    )
    monkeypatch.setattr(
        project_experiments, "_load_label_config_bundle", lambda *_, **__: {"bundle": True}
    )

    def _fail_shared_session(*_args, **_kwargs):
        raise AssertionError("Shared session should not be created")

    monkeypatch.setattr(
        project_experiments.BackendSession, "from_env", staticmethod(_fail_shared_session)
    )

    captured: dict[str, object] = {}

    def _stub_run_inference_experiments(**kwargs):
        captured.update(kwargs)
        df = pd.DataFrame(
            [
                {"unit_id": "1", "label_id": "l1", "prediction_value": "yes"},
                {"unit_id": "2", "label_id": "l1", "prediction_value": "no"},
            ]
        )
        return {
            "baseline": _DummyResult(df),
            "rag_small": _DummyResult(df),
        }

    monkeypatch.setattr(
        project_experiments, "run_inference_experiments", _stub_run_inference_experiments
    )

    base_overrides = {"rag": {"chunk_size": 256}}
    sweeps = {
        "baseline": {},
        "rag_small": {"rag": {"chunk_size": 64}},
    }

    results, gold_df = project_experiments.run_project_inference_experiments(
        project_root=tmp_path,
        pheno_id="pheno1",
        prior_rounds=[1],
        labelset_id="ls1",
        phenotype_level="single_doc",
        sweeps=sweeps,
        base_outdir=tmp_path / "out",
        corpus_id=None,
        corpus_path=None,
        cfg_overrides_base=base_overrides,
    )

    assert isinstance(results.get("baseline"), _DummyResult)
    assert isinstance(results.get("rag_small"), _DummyResult)
    assert gold_df.shape == (2, 3)

    assert captured.get("session") is None

    forwarded_sweeps = captured["sweeps"]
    assert forwarded_sweeps["baseline"]["rag"]["chunk_size"] == 256
    assert forwarded_sweeps["rag_small"]["rag"]["chunk_size"] == 64

    sweep_cfgs = captured["sweep_cfgs"]
    assert sweep_cfgs["baseline"].rag.chunk_size == 256
    assert sweep_cfgs["rag_small"].rag.chunk_size == 64


def test_inference_experiments_merge_baseline_and_delta_configs(monkeypatch, tmp_path):
    notes_df = pd.DataFrame(
        [
            {"doc_id": "1", "patient_icn": "p1", "text": "Note A"},
        ]
    )
    ann_df = pd.DataFrame(
        [
            {"unit_id": "1", "label_id": "l1", "label_value": "yes"},
        ]
    )

    monkeypatch.setattr(
        project_experiments, "export_inputs_from_repo", lambda *_, **__: (notes_df, ann_df)
    )
    monkeypatch.setattr(
        project_experiments, "_load_label_config_bundle", lambda *_, **__: {"bundle": True}
    )

    captured: dict[str, object] = {"sessions": []}

    def _record_session(paths, config):
        captured["sessions"].append({
            "paths": paths,
            "backend": config.llm.backend,
            "chunk_size": config.rag.chunk_size,
            "temperature": config.llm.temperature,
        })
        return "session"

    monkeypatch.setattr(
        project_experiments.BackendSession, "from_env", staticmethod(_record_session)
    )

    def _stub_run_inference_experiments(**kwargs):
        captured.update(kwargs)
        df = pd.DataFrame(
            [
                {"unit_id": "1", "label_id": "l1", "prediction_value": "yes"},
            ]
        )
        return {
            "cool": _DummyResult(df),
            "warm": _DummyResult(df),
        }

    monkeypatch.setattr(
        project_experiments, "run_inference_experiments", _stub_run_inference_experiments
    )

    base_overrides = {
        "llm": {"backend": "azure", "temperature": 0.4},
        "rag": {"chunk_size": 128},
    }
    sweeps = {
        "cool": {"llm": {"temperature": 0.1}},
        "warm": {"llm": {"temperature": 0.9}},
    }

    results, gold_df = project_experiments.run_project_inference_experiments(
        project_root=tmp_path,
        pheno_id="pheno1",
        prior_rounds=[1],
        labelset_id="ls1",
        phenotype_level="single_doc",
        sweeps=sweeps,
        base_outdir=tmp_path / "out",
        corpus_id=None,
        corpus_path=None,
        cfg_overrides_base=base_overrides,
    )

    assert isinstance(results.get("cool"), _DummyResult)
    assert isinstance(results.get("warm"), _DummyResult)
    assert gold_df.shape == (1, 3)

    assert len(captured.get("sessions", [])) == 1

    sweeps_with_base = captured["sweeps"]
    assert sweeps_with_base["cool"]["llm"]["temperature"] == 0.1
    assert sweeps_with_base["cool"]["rag"]["chunk_size"] == 128
    assert sweeps_with_base["warm"]["llm"]["temperature"] == 0.9
    assert sweeps_with_base["warm"]["rag"]["chunk_size"] == 128

    sweep_cfgs = captured["sweep_cfgs"]
    assert sweep_cfgs["cool"].llm.backend == "azure"
    assert sweep_cfgs["cool"].llm.temperature == 0.1
    assert sweep_cfgs["cool"].rag.chunk_size == 128
    assert sweep_cfgs["warm"].llm.backend == "azure"
    assert sweep_cfgs["warm"].llm.temperature == 0.9
    assert sweep_cfgs["warm"].rag.chunk_size == 128
def test_inference_sweeps_forward_final_topk(monkeypatch, tmp_path):
    def _fake_export_inputs_from_repo(*args, **kwargs):
        notes_df = pd.DataFrame(
            {"unit_id": ["1"], "patient_icn": ["p"], "doc_id": ["d"]}
        )
        ann_df = pd.DataFrame({"unit_id": ["1"], "label_id": ["0"], "label_value": ["y"]})
        return notes_df, ann_df

    def _fake_load_label_config_bundle(*args, **kwargs):
        class _DummyBundle:
            def with_current_fallback(self, label_config):
                return self

        return _DummyBundle()

    def _fake_session_from_env(*args, **kwargs):
        class _DummySession:
            models = None
            store = None

        return _DummySession()

    captured = {}

    def _fake_run_inference_experiments(**kwargs):
        captured["sweeps"] = kwargs.get("sweeps") or {}

        class _DummyResult:
            dataframe = pd.DataFrame()
            artifacts = {}
            outdir = tmp_path / "out"
            cfg_overrides = {}
            name = "topk"

        return {"topk": _DummyResult()}

    monkeypatch.setattr(
        project_experiments, "export_inputs_from_repo", _fake_export_inputs_from_repo
    )
    monkeypatch.setattr(
        project_experiments, "_load_label_config_bundle", _fake_load_label_config_bundle
    )
    monkeypatch.setattr(
        project_experiments.BackendSession, "from_env", staticmethod(_fake_session_from_env)
    )
    monkeypatch.setattr(
        project_experiments, "run_inference_experiments", _fake_run_inference_experiments
    )

    project_experiments.run_project_inference_experiments(
        project_root=tmp_path,
        pheno_id="p1",
        prior_rounds=[1],
        labelset_id="ls",
        phenotype_level="single_doc",
        sweeps={"topk": {"rag": {"top_k_final": 11}}},
        base_outdir=tmp_path / "out",
        corpus_id=None,
        corpus_path=None,
        cfg_overrides_base=None,
    )

    rag_cfg = captured.get("sweeps", {}).get("topk", {}).get("rag", {})
    assert rag_cfg.get("top_k_final") == 11
    assert rag_cfg.get("per_label_topk") == 11


def test_baseline_topk_final_used_with_normalized_sweeps(monkeypatch, tmp_path):
    def _fake_export_inputs_from_repo(*args, **kwargs):
        notes_df = pd.DataFrame(
            {"unit_id": ["1"], "patient_icn": ["p"], "doc_id": ["d"], "text": ["note"]}
        )
        ann_df = pd.DataFrame({"unit_id": ["1"], "label_id": ["0"], "label_value": ["y"]})
        return notes_df, ann_df

    def _fake_load_label_config_bundle(*args, **kwargs):
        class _DummyBundle:
            def with_current_fallback(self, label_config):
                return self

        return _DummyBundle()

    class _DummySession:
        models = None
        store = None

    captured: dict[str, list[dict]] = {}

    def _fake_run_inference(**kwargs):
        captured.setdefault("cfg_overrides", []).append(kwargs.get("cfg_overrides") or {})
        df = pd.DataFrame(
            [
                {"unit_id": "1", "label_id": "l1", "prediction_value": "yes"},
            ]
        )
        return df, {}

    monkeypatch.setattr(
        project_experiments, "export_inputs_from_repo", _fake_export_inputs_from_repo
    )
    monkeypatch.setattr(
        project_experiments, "_load_label_config_bundle", _fake_load_label_config_bundle
    )
    monkeypatch.setattr(
        project_experiments.BackendSession, "from_env", staticmethod(lambda *_, **__: _DummySession())
    )
    monkeypatch.setattr(experiments.BackendSession, "from_env", staticmethod(lambda *_, **__: _DummySession()))
    monkeypatch.setattr(experiments, "run_inference", _fake_run_inference)

    project_experiments.run_project_inference_experiments(
        project_root=tmp_path,
        pheno_id="p1",
        prior_rounds=[1],
        labelset_id="ls",
        phenotype_level="single_doc",
        sweeps={"topk": {}},
        base_outdir=tmp_path / "out",
        corpus_id=None,
        corpus_path=None,
        cfg_overrides_base={"rag": {"top_k_final": 15}},
    )

    assert captured.get("cfg_overrides")
    rag_cfg = captured["cfg_overrides"][0].get("rag", {})
    assert rag_cfg.get("top_k_final") == 15


<<<<<<< HEAD
def test_per_label_topk_overrides_prior_top_k_final(monkeypatch, tmp_path):
    def _fake_export_inputs_from_repo(*args, **kwargs):
        notes_df = pd.DataFrame(
            {"unit_id": ["1"], "patient_icn": ["p"], "doc_id": ["d"], "text": ["note"]}
        )
        ann_df = pd.DataFrame({"unit_id": ["1"], "label_id": ["0"], "label_value": ["y"]})
        return notes_df, ann_df

    def _fake_load_label_config_bundle(*args, **kwargs):
        class _DummyBundle:
            def with_current_fallback(self, label_config):
                return self

        return _DummyBundle()

    class _DummySession:
        models = None
        store = None

    captured: list[dict[str, object]] = []

    def _fake_run_inference(**kwargs):
        captured.append(kwargs.get("cfg_overrides") or {})
        df = pd.DataFrame(
            [
                {"unit_id": "1", "label_id": "l1", "prediction_value": "yes"},
            ]
        )
        return df, {}

    monkeypatch.setattr(
        project_experiments, "export_inputs_from_repo", _fake_export_inputs_from_repo
    )
    monkeypatch.setattr(
        project_experiments, "_load_label_config_bundle", _fake_load_label_config_bundle
    )
    monkeypatch.setattr(
        project_experiments.BackendSession, "from_env", staticmethod(lambda *_, **__: _DummySession())
    )
    monkeypatch.setattr(experiments.BackendSession, "from_env", staticmethod(lambda *_, **__: _DummySession()))
    monkeypatch.setattr(experiments, "run_inference", _fake_run_inference)

    project_experiments.run_project_inference_experiments(
        project_root=tmp_path,
        pheno_id="p1",
        prior_rounds=[1],
        labelset_id="ls",
        phenotype_level="single_doc",
        sweeps={"topk": {"rag": {"per_label_topk": 3}}},
        base_outdir=tmp_path / "out",
        corpus_id=None,
        corpus_path=None,
        cfg_overrides_base={"rag": {"top_k_final": 10}},
    )

    assert captured, "run_inference should be invoked"
    rag_cfg = captured[0].get("rag", {})
    assert rag_cfg.get("top_k_final") == 3
    assert rag_cfg.get("per_label_topk") == 3


def test_normalized_sweeps_reach_backend_with_prior_session(monkeypatch, tmp_path):
    notes_df = pd.DataFrame({"unit_id": ["1"], "text": ["note"]})
    ann_df = pd.DataFrame({"unit_id": ["1"], "label_id": ["0"], "label_value": ["y"]})

    captured_cfgs = []
    session_cfgs = []

    def _fake_export_inputs_from_repo(*_, **__):
        return notes_df, ann_df

    def _fake_load_label_config_bundle(*_, **__):
        class _Bundle:
            def with_current_fallback(self, label_config):
                return self

        return _Bundle()

    class _DummySession:
        def __init__(self, cfg):
            self.cfg = cfg
            self.models = object()
            self.store = object()

    def _fake_build_inference_runner(*, cfg, **kwargs):
        captured_cfgs.append(copy.deepcopy(cfg))

        class _Runner:
            def run(self, unit_ids=None):
                return pd.DataFrame(
                    {"unit_id": [], "label_id": [], "prediction_value": []}
                )

        return _Runner()

    def _fake_session_from_env(paths, cfg):
        session_cfgs.append(copy.deepcopy(cfg))
        return _DummySession(cfg)

    base_session_cfg = experiments.OrchestratorConfig()
    base_session_cfg.rag.top_k_final = 10
    prior_session = _DummySession(base_session_cfg)

    monkeypatch.setattr(
        project_experiments, "export_inputs_from_repo", _fake_export_inputs_from_repo
    )
    monkeypatch.setattr(
        project_experiments, "_load_label_config_bundle", _fake_load_label_config_bundle
    )
    monkeypatch.setattr(
        project_experiments.BackendSession, "from_env", staticmethod(_fake_session_from_env)
    )
    monkeypatch.setattr(
        experiments.BackendSession, "from_env", staticmethod(_fake_session_from_env)
    )
    monkeypatch.setattr(
        orchestrator_module, "build_inference_runner", _fake_build_inference_runner
    )

    sweeps = {"topk": {"rag": {"top_k_final": 3}}}
    experiments.run_inference_experiments(
        notes_df=notes_df,
        ann_df=ann_df,
        base_outdir=tmp_path / "out",
        sweeps=sweeps,
        normalized_sweeps=sweeps,
        session=prior_session,
    )

    assert captured_cfgs, "build_inference_runner should be invoked"
    assert captured_cfgs[0].rag.top_k_final == 3
    assert session_cfgs, "a new backend session should be built for backend overrides"
    assert session_cfgs[0].rag.top_k_final == 3


=======
>>>>>>> abc666f0
def test_build_gold_uses_date_values_for_consensus():
    ann_df = pd.DataFrame(
        [
            {
                "unit_id": "u1",
                "label_id": "onset",
                "label_value": "date provided",
                "label_value_date": pd.Timestamp("2024-01-01"),
            },
            {
                "unit_id": "u1",
                "label_id": "onset",
                "label_value": "date provided",
                "label_value_date": pd.Timestamp("2024-01-01"),
            },
        ]
    )

    gold_df = project_experiments.build_gold_from_ann(ann_df)

    assert gold_df.shape == (1, 3)
    assert gold_df.loc[0, "gold_value"].startswith("2024-01-01")

    pred_df = pd.DataFrame(
        [
            {"unit_id": "u1", "label_id": "onset", "prediction_value": "2024-01-03"},
        ]
    )

    metrics = project_experiments.compute_experiment_metrics(
        gold_df,
        pred_df,
        label_config_bundle=None,
        labelset_id=None,
        ann_df=ann_df,
    )

    onset_metrics = metrics["labels"].get("onset", {})
    assert onset_metrics.get("n") == 1
    assert onset_metrics.get("within_3d") == 1.0
    assert onset_metrics.get("exact_match") == 0.0<|MERGE_RESOLUTION|>--- conflicted
+++ resolved
@@ -6,15 +6,7 @@
 import pandas as pd
 from pandas.testing import assert_frame_equal
 
-<<<<<<< HEAD
-from vaannotate.vaannotate_ai_backend import (
-    experiments,
-    orchestrator as orchestrator_module,
-    project_experiments,
-)
-=======
 from vaannotate.vaannotate_ai_backend import experiments, project_experiments
->>>>>>> abc666f0
 
 
 class _DummyResult:
@@ -624,144 +616,6 @@
     assert rag_cfg.get("top_k_final") == 15
 
 
-<<<<<<< HEAD
-def test_per_label_topk_overrides_prior_top_k_final(monkeypatch, tmp_path):
-    def _fake_export_inputs_from_repo(*args, **kwargs):
-        notes_df = pd.DataFrame(
-            {"unit_id": ["1"], "patient_icn": ["p"], "doc_id": ["d"], "text": ["note"]}
-        )
-        ann_df = pd.DataFrame({"unit_id": ["1"], "label_id": ["0"], "label_value": ["y"]})
-        return notes_df, ann_df
-
-    def _fake_load_label_config_bundle(*args, **kwargs):
-        class _DummyBundle:
-            def with_current_fallback(self, label_config):
-                return self
-
-        return _DummyBundle()
-
-    class _DummySession:
-        models = None
-        store = None
-
-    captured: list[dict[str, object]] = []
-
-    def _fake_run_inference(**kwargs):
-        captured.append(kwargs.get("cfg_overrides") or {})
-        df = pd.DataFrame(
-            [
-                {"unit_id": "1", "label_id": "l1", "prediction_value": "yes"},
-            ]
-        )
-        return df, {}
-
-    monkeypatch.setattr(
-        project_experiments, "export_inputs_from_repo", _fake_export_inputs_from_repo
-    )
-    monkeypatch.setattr(
-        project_experiments, "_load_label_config_bundle", _fake_load_label_config_bundle
-    )
-    monkeypatch.setattr(
-        project_experiments.BackendSession, "from_env", staticmethod(lambda *_, **__: _DummySession())
-    )
-    monkeypatch.setattr(experiments.BackendSession, "from_env", staticmethod(lambda *_, **__: _DummySession()))
-    monkeypatch.setattr(experiments, "run_inference", _fake_run_inference)
-
-    project_experiments.run_project_inference_experiments(
-        project_root=tmp_path,
-        pheno_id="p1",
-        prior_rounds=[1],
-        labelset_id="ls",
-        phenotype_level="single_doc",
-        sweeps={"topk": {"rag": {"per_label_topk": 3}}},
-        base_outdir=tmp_path / "out",
-        corpus_id=None,
-        corpus_path=None,
-        cfg_overrides_base={"rag": {"top_k_final": 10}},
-    )
-
-    assert captured, "run_inference should be invoked"
-    rag_cfg = captured[0].get("rag", {})
-    assert rag_cfg.get("top_k_final") == 3
-    assert rag_cfg.get("per_label_topk") == 3
-
-
-def test_normalized_sweeps_reach_backend_with_prior_session(monkeypatch, tmp_path):
-    notes_df = pd.DataFrame({"unit_id": ["1"], "text": ["note"]})
-    ann_df = pd.DataFrame({"unit_id": ["1"], "label_id": ["0"], "label_value": ["y"]})
-
-    captured_cfgs = []
-    session_cfgs = []
-
-    def _fake_export_inputs_from_repo(*_, **__):
-        return notes_df, ann_df
-
-    def _fake_load_label_config_bundle(*_, **__):
-        class _Bundle:
-            def with_current_fallback(self, label_config):
-                return self
-
-        return _Bundle()
-
-    class _DummySession:
-        def __init__(self, cfg):
-            self.cfg = cfg
-            self.models = object()
-            self.store = object()
-
-    def _fake_build_inference_runner(*, cfg, **kwargs):
-        captured_cfgs.append(copy.deepcopy(cfg))
-
-        class _Runner:
-            def run(self, unit_ids=None):
-                return pd.DataFrame(
-                    {"unit_id": [], "label_id": [], "prediction_value": []}
-                )
-
-        return _Runner()
-
-    def _fake_session_from_env(paths, cfg):
-        session_cfgs.append(copy.deepcopy(cfg))
-        return _DummySession(cfg)
-
-    base_session_cfg = experiments.OrchestratorConfig()
-    base_session_cfg.rag.top_k_final = 10
-    prior_session = _DummySession(base_session_cfg)
-
-    monkeypatch.setattr(
-        project_experiments, "export_inputs_from_repo", _fake_export_inputs_from_repo
-    )
-    monkeypatch.setattr(
-        project_experiments, "_load_label_config_bundle", _fake_load_label_config_bundle
-    )
-    monkeypatch.setattr(
-        project_experiments.BackendSession, "from_env", staticmethod(_fake_session_from_env)
-    )
-    monkeypatch.setattr(
-        experiments.BackendSession, "from_env", staticmethod(_fake_session_from_env)
-    )
-    monkeypatch.setattr(
-        orchestrator_module, "build_inference_runner", _fake_build_inference_runner
-    )
-
-    sweeps = {"topk": {"rag": {"top_k_final": 3}}}
-    experiments.run_inference_experiments(
-        notes_df=notes_df,
-        ann_df=ann_df,
-        base_outdir=tmp_path / "out",
-        sweeps=sweeps,
-        normalized_sweeps=sweeps,
-        session=prior_session,
-    )
-
-    assert captured_cfgs, "build_inference_runner should be invoked"
-    assert captured_cfgs[0].rag.top_k_final == 3
-    assert session_cfgs, "a new backend session should be built for backend overrides"
-    assert session_cfgs[0].rag.top_k_final == 3
-
-
-=======
->>>>>>> abc666f0
 def test_build_gold_uses_date_values_for_consensus():
     ann_df = pd.DataFrame(
         [
